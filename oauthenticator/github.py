"""
Custom Authenticator to use GitHub OAuth with JupyterHub

Most of the code c/o Kyle Kelley (@rgbkrk)

Extended use of GH attributes (uid/gid, email, save-token) by Adam Thornton
 (athornton@lsst.org)
"""


import json
import os
import re
import string

from tornado.auth import OAuth2Mixin
from tornado import gen, web

from tornado.httputil import url_concat
from tornado.httpclient import HTTPRequest, AsyncHTTPClient

from jupyterhub.auth import LocalAuthenticator

from traitlets import Unicode, Set

from .common import next_page_from_links
from .oauth2 import OAuthLoginHandler, OAuthenticator

# Support github.com and github enterprise installations
GITHUB_HOST = os.environ.get('GITHUB_HOST') or 'github.com'
if GITHUB_HOST == 'github.com':
    GITHUB_API = 'api.github.com'
else:
    GITHUB_API = '%s/api/v3' % GITHUB_HOST


def _api_headers(access_token):
    return {"Accept": "application/json",
            "User-Agent": "JupyterHub",
            "Authorization": "token {}".format(access_token)
            }


class GitHubMixin(OAuth2Mixin):
    _OAUTH_AUTHORIZE_URL = "https://%s/login/oauth/authorize" % GITHUB_HOST
    _OAUTH_ACCESS_TOKEN_URL = "https://%s/login/oauth/access_token" % GITHUB_HOST


class GitHubLoginHandler(OAuthLoginHandler, GitHubMixin):
    """The `scope` attribute is inherited from OAuthLoginHandler and is a
    list of scopes requested when we acquire a GitHub token:

<<<<<<< HEAD
    https://developer.github.com/apps/building-integrations/setting-up-and-registering-oauth-apps/about-scopes-for-oauth-apps/

    Some example scopes you might want:

    `read:org` grants access to the users' organizations.  This is handy if
    you want to use GitHub organizations in your backend environment as 
    Unix groups for collaboration purposes.  Having globally consistent
    UIDs (from the GitHub ID) and GIDs (from the organization IDs) makes
    access permissions on shared storage much easier.

    `public_repo` allows read and write of public repositories; if you want
    to pass the token back to your Lab or Notebook to automatically provision
    git pushes to GitHub magically working, you will want this.

    `repo` does the same for private repositories too.

    The additional fields exposed by expanded scope are all stored in
    the authenticator's `auth_state` structure, so you'll need to
    enable `auth_state` and install the Python `cryptography` package
    to be able to use these.

    We currently use the following fields: 
      * `uid` is an integer set to the GitHub account ID.
      * `name` is the full name GitHub knows the user by.
      * `email` is the publicly visible email address (if any) for
          the user.
      * `auth_token` is the token used to authenticate to GitHub.
      * `organization_map` is a dict mapping the users' organization
          memberships to the organization IDs, intended to be used to
          construct group ID mappings for the user.

    If you are going to use this expanded user information, you will
    need to subclass your spawner to be able to pull these fields out
    of `auth_state` and use them to provision your Notebook or Lab
    user.
=======
    See github_scope.md for details.

>>>>>>> a16f5cbb
    """


class GitHubOAuthenticator(OAuthenticator):

    login_service = "GitHub"

    # deprecated names
    github_client_id = Unicode(config=True, help="DEPRECATED")

    def _github_client_id_changed(self, name, old, new):
        self.log.warn("github_client_id is deprecated, use client_id")
        self.client_id = new
    github_client_secret = Unicode(config=True, help="DEPRECATED")

    def _github_client_secret_changed(self, name, old, new):
        self.log.warn("github_client_secret is deprecated, use client_secret")
        self.client_secret = new

    client_id_env = 'GITHUB_CLIENT_ID'
    client_secret_env = 'GITHUB_CLIENT_SECRET'
    login_handler = GitHubLoginHandler

    github_organization_whitelist = Set(
        config=True,
        help="Automatically whitelist members of selected organizations",
    )

    @gen.coroutine
    def authenticate(self, handler, data=None):
        """We set up auth_state based on additional GitHub info if we
        receive it.
        """
        code = handler.get_argument("code")
        # TODO: Configure the curl_httpclient for tornado
        http_client = AsyncHTTPClient()

        # Exchange the OAuth code for a GitHub Access Token
        #
        # See: https://developer.github.com/v3/oauth/

        # GitHub specifies a POST request yet requires URL parameters
        params = dict(
            client_id=self.client_id,
            client_secret=self.client_secret,
            code=code
        )

        url = url_concat("https://%s/login/oauth/access_token" % GITHUB_HOST,
                         params)

        req = HTTPRequest(url,
                          method="POST",
                          headers={"Accept": "application/json"},
                          body=''  # Body is required for a POST...
                          )

        resp = yield http_client.fetch(req)
        resp_json = json.loads(resp.body.decode('utf8', 'replace'))

        access_token = resp_json['access_token']

        # Determine who the logged in user is
        req = HTTPRequest("https://%s/user" % GITHUB_API,
                          method="GET",
                          headers=_api_headers(access_token)
                          )
        resp = yield http_client.fetch(req)
        resp_json = json.loads(resp.body.decode('utf8', 'replace'))

        username = resp_json["login"]
<<<<<<< HEAD
=======

        # Check if user is a member of any whitelisted organizations.
        # This check is performed here, as it requires `access_token`.
        if self.github_organization_whitelist:
            for org in self.github_organization_whitelist:
                user_in_org = yield self._check_organization_whitelist(org, username, access_token)
                if not user_in_org:
                    # User not found in member list for any organisation
                    return None
        # username is now the GitHub userid.
        if not username:
            return None
>>>>>>> a16f5cbb

        # Check if user is a member of any whitelisted organizations.
        # This check is performed here, as it requires `access_token`.
        if self.github_organization_whitelist:
            for org in self.github_organization_whitelist:
                user_in_org = yield self._check_organization_whitelist(org, username, access_token)
<<<<<<< HEAD
                if not user_in_org:
                    # User not found in member list for any organisation
                    return None
        # username is now the GitHub userid.
        if not username:
            return None
=======
                if user_in_org:
                    break
            else:  # User not found in member list for any organisation
                return None

>>>>>>> a16f5cbb
        userdict = {"name": username}
        # Now we set up auth_state
        auth_state = {}
        auth_state["username"] = username
        # We may want to do user provisioning in the Lab/Notebook environment.
        #  This next bit is about that.
        #  1) stash the access token
        #  2) use the GitHub ID as the uid
        #  3) set up map of orgs/gids
        #  4) set up name/email for .gitconfig
        # Store the resulting structure in auth_state
        auth_state["access_token"] = access_token
        auth_state["uid"] = resp_json["id"]
        orgs = yield self._get_user_organizations(access_token)
        if orgs:
            auth_state["organization_map"] = orgs
        auth_state["name"] = resp_json["name"]
<<<<<<< HEAD
        # Entirely possible "email" isn't present or is null.
        if "email" in resp_json and resp_json["email"]:
            auth_state["email"] = resp_json["email"]
=======
        # A public email will return in the base query
        if "email" in resp_json and resp_json["email"]:
            auth_state["email"] = resp_json["email"]
        else:
            # Or if you gave
            email = yield self._get_user_email(access_token)
            if email:
                auth_state["email"] = email
>>>>>>> a16f5cbb
        userdict["auth_state"] = auth_state
        return userdict

    @gen.coroutine
    def _check_organization_whitelist(self, org, username, access_token):
        http_client = AsyncHTTPClient()
        headers = _api_headers(access_token)
        # Get all the members for organization 'org'
        next_page = "https://%s/orgs/%s/members" % (GITHUB_API, org)
        while next_page:
            req = HTTPRequest(next_page, method="GET", headers=headers)
            resp = yield http_client.fetch(req)
            resp_json = json.loads(resp.body.decode('utf8', 'replace'))
            next_page = next_page_from_links(resp)
            org_members = set(entry["login"] for entry in resp_json)
            # check if any of the organizations seen thus far are in whitelist
            if username in org_members:
                return True
        return False

    @gen.coroutine
    def _get_user_organizations(self, access_token):
        http_client = AsyncHTTPClient()
        headers = _api_headers(access_token)
        next_page = "https://%s/user/orgs" % (GITHUB_API)
        orgmap = {}
        while next_page:
            req = HTTPRequest(next_page, method="GET", headers=headers)
            resp = yield http_client.fetch(req)
            resp_json = json.loads(resp.body.decode('utf8', 'replace'))
            next_page = next_page_from_links(resp)
            for entry in resp_json:
                orgmap[entry["login"]] = entry["id"]
        return orgmap
<<<<<<< HEAD
=======

    @gen.coroutine
    def _get_user_email(self, access_token):
        http_client = AsyncHTTPClient()
        headers = _api_headers(access_token)
        next_page = "https://%s/user/emails" % (GITHUB_API)
        while next_page:
            req = HTTPRequest(next_page, method="GET", headers=headers)
            resp = yield http_client.fetch(req)
            resp_json = json.loads(resp.body.decode('utf8', 'replace'))
            next_page = next_page_from_links(resp)
            for entry in resp_json:
                if "email" in entry:
                    if "primary" in entry and entry["primary"]:
                        return entry["email"]
        return None
>>>>>>> a16f5cbb


class LocalGitHubOAuthenticator(LocalAuthenticator, GitHubOAuthenticator):

    """A version that mixes in local system user creation"""
    pass<|MERGE_RESOLUTION|>--- conflicted
+++ resolved
@@ -50,46 +50,7 @@
     """The `scope` attribute is inherited from OAuthLoginHandler and is a
     list of scopes requested when we acquire a GitHub token:
 
-<<<<<<< HEAD
-    https://developer.github.com/apps/building-integrations/setting-up-and-registering-oauth-apps/about-scopes-for-oauth-apps/
-
-    Some example scopes you might want:
-
-    `read:org` grants access to the users' organizations.  This is handy if
-    you want to use GitHub organizations in your backend environment as 
-    Unix groups for collaboration purposes.  Having globally consistent
-    UIDs (from the GitHub ID) and GIDs (from the organization IDs) makes
-    access permissions on shared storage much easier.
-
-    `public_repo` allows read and write of public repositories; if you want
-    to pass the token back to your Lab or Notebook to automatically provision
-    git pushes to GitHub magically working, you will want this.
-
-    `repo` does the same for private repositories too.
-
-    The additional fields exposed by expanded scope are all stored in
-    the authenticator's `auth_state` structure, so you'll need to
-    enable `auth_state` and install the Python `cryptography` package
-    to be able to use these.
-
-    We currently use the following fields: 
-      * `uid` is an integer set to the GitHub account ID.
-      * `name` is the full name GitHub knows the user by.
-      * `email` is the publicly visible email address (if any) for
-          the user.
-      * `auth_token` is the token used to authenticate to GitHub.
-      * `organization_map` is a dict mapping the users' organization
-          memberships to the organization IDs, intended to be used to
-          construct group ID mappings for the user.
-
-    If you are going to use this expanded user information, you will
-    need to subclass your spawner to be able to pull these fields out
-    of `auth_state` and use them to provision your Notebook or Lab
-    user.
-=======
     See github_scope.md for details.
-
->>>>>>> a16f5cbb
     """
 
 
@@ -161,9 +122,6 @@
         resp_json = json.loads(resp.body.decode('utf8', 'replace'))
 
         username = resp_json["login"]
-<<<<<<< HEAD
-=======
-
         # Check if user is a member of any whitelisted organizations.
         # This check is performed here, as it requires `access_token`.
         if self.github_organization_whitelist:
@@ -175,27 +133,15 @@
         # username is now the GitHub userid.
         if not username:
             return None
->>>>>>> a16f5cbb
-
         # Check if user is a member of any whitelisted organizations.
         # This check is performed here, as it requires `access_token`.
         if self.github_organization_whitelist:
             for org in self.github_organization_whitelist:
                 user_in_org = yield self._check_organization_whitelist(org, username, access_token)
-<<<<<<< HEAD
-                if not user_in_org:
-                    # User not found in member list for any organisation
-                    return None
-        # username is now the GitHub userid.
-        if not username:
-            return None
-=======
                 if user_in_org:
                     break
             else:  # User not found in member list for any organisation
                 return None
-
->>>>>>> a16f5cbb
         userdict = {"name": username}
         # Now we set up auth_state
         auth_state = {}
@@ -213,11 +159,6 @@
         if orgs:
             auth_state["organization_map"] = orgs
         auth_state["name"] = resp_json["name"]
-<<<<<<< HEAD
-        # Entirely possible "email" isn't present or is null.
-        if "email" in resp_json and resp_json["email"]:
-            auth_state["email"] = resp_json["email"]
-=======
         # A public email will return in the base query
         if "email" in resp_json and resp_json["email"]:
             auth_state["email"] = resp_json["email"]
@@ -226,7 +167,6 @@
             email = yield self._get_user_email(access_token)
             if email:
                 auth_state["email"] = email
->>>>>>> a16f5cbb
         userdict["auth_state"] = auth_state
         return userdict
 
@@ -242,7 +182,7 @@
             resp_json = json.loads(resp.body.decode('utf8', 'replace'))
             next_page = next_page_from_links(resp)
             org_members = set(entry["login"] for entry in resp_json)
-            # check if any of the organizations seen thus far are in whitelist
+            # check if any of the organizations seen so far are in whitelist
             if username in org_members:
                 return True
         return False
@@ -261,8 +201,6 @@
             for entry in resp_json:
                 orgmap[entry["login"]] = entry["id"]
         return orgmap
-<<<<<<< HEAD
-=======
 
     @gen.coroutine
     def _get_user_email(self, access_token):
@@ -279,7 +217,6 @@
                     if "primary" in entry and entry["primary"]:
                         return entry["email"]
         return None
->>>>>>> a16f5cbb
 
 
 class LocalGitHubOAuthenticator(LocalAuthenticator, GitHubOAuthenticator):
